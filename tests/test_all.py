import math
import time
from textwrap import dedent

import numpy as np
from numpy import testing as npt
import pytest

from pymech.log import logger


# ------------------------------------------------------------------------------
# test nek scripts
#
def test_readnek(test_data_dir):
    import pymech.neksuite as ns

    fname = f"{test_data_dir}/nek/channel3D_0.f00001"
    field = ns.readnek(fname)

    assert field.endian == "little"
    assert field.istep == 10
    assert field.lr1 == (8, 8, 8)
    assert field.ndim == 3
    assert field.nel == 512
    assert field.var == (3, 3, 1, 0, 0)
    assert field.wdsz == 4
    assert (field.time - 0.2) < 1e-3
    representation = dedent(
        """\
    <pymech.core.HexaData>
    Dimensions:    3
    Precision:     4 bytes
    Mesh limits:
      * x:         (0.0, 6.2831854820251465)
      * y:         (-1.0, 1.0)
      * z:         (0.0, 3.1415927410125732)
    Time:
      * time:      0.2
      * istep:     10
    Elements:
      * nel:       512
      * elem:      [<elem centered at [ 0.39269908 -0.98        0.19634954]>
                    ...
                    <elem centered at [5.89048618 0.98       2.94524309]>]"""
    )
    assert repr(field).splitlines() == representation.splitlines()


def test_writenek(test_data_dir, tmpdir):
    import pymech.neksuite as ns

    fname = f"{test_data_dir}/nek/channel3D_0.f00001"
    time0 = time.perf_counter()
    field = ns.readnek(fname)
    time1 = time.perf_counter()

    fnamew = f"{tmpdir}/test_0.f00001"
    status = ns.writenek(fnamew, field)
    time2 = time.perf_counter()
    logger.info(
        "readnek: {:.6e} s; writenek: {:.6e} s".format(time1 - time0, time2 - time1)
    )

    assert status == 0

    fieldw = ns.readnek(fnamew)

    assert field.endian == fieldw.endian
    assert field.istep == fieldw.istep
    assert field.lr1 == fieldw.lr1
    assert field.ndim == fieldw.ndim
    assert field.nel == fieldw.nel
    assert field.var == fieldw.var
    assert field.wdsz == fieldw.wdsz
    assert (field.time - fieldw.time) < 1e-3
    npt.assert_array_equal(field.lims.pos, fieldw.lims.pos)
    npt.assert_array_equal(field.lims.vel, fieldw.lims.vel)
    npt.assert_array_equal(field.lims.pres, fieldw.lims.pres)
    npt.assert_array_equal(field.lims.scal, fieldw.lims.scal)

    for elem, elemw in zip(field.elem, fieldw.elem):
        npt.assert_array_equal(elem.pos, elemw.pos)
        npt.assert_array_equal(elem.vel, elemw.vel)
        npt.assert_array_equal(elem.pres, elemw.pres)
        npt.assert_array_equal(elem.scal, elemw.scal)


def test_writenek_big_endian(test_data_dir, tmpdir):
    import pymech.neksuite as ns

    fname = f"{test_data_dir}/nek/channel3D_0.f00001"
    field = ns.readnek(fname)

    field.endian = "big"
    fnamew = f"{tmpdir}/test_0_big.f00001"
    status = ns.writenek(fnamew, field)
    assert status == 0

    fieldw = ns.readnek(fnamew)
    assert field.endian == fieldw.endian == "big"

    npt.assert_array_equal(field.lims.pos, fieldw.lims.pos)
    npt.assert_array_equal(field.lims.vel, fieldw.lims.vel)
    npt.assert_array_equal(field.lims.pres, fieldw.lims.pres)
    npt.assert_array_equal(field.lims.scal, fieldw.lims.scal)

    for elem, elemw in zip(field.elem, fieldw.elem):
        npt.assert_array_equal(elem.pos, elemw.pos)
        npt.assert_array_equal(elem.vel, elemw.vel)
        npt.assert_array_equal(elem.pres, elemw.pres)
        npt.assert_array_equal(elem.scal, elemw.scal)


def test_readnek_scalars(test_data_dir):
    import pymech.neksuite as ns

    # 2D statistics file
    dtype = np.float32
    fname = f"{test_data_dir}/nek/stsabl0.f00001"
    field = ns.readnek(fname, dtype)

    ux_min, ux_max = field.lims.scal[0]
    assert math.isclose(ux_max, 5.3, abs_tol=0.1)
    assert field.elem[0].scal.dtype == np.dtype(dtype)


def test_writenek_scalars(test_data_dir, tmpdir):
    import pymech.neksuite as ns

    fname = f"{test_data_dir}/nek/stsabl0.f00001"
    field = ns.readnek(fname)

    fnamew = f"{tmpdir}/test_sts_0.f00001"
    status = ns.writenek(fnamew, field)

    assert status == 0

    fieldw = ns.readnek(fnamew)
    npt.assert_array_equal(field.lims.scal, fieldw.lims.scal)


def test_readnek_skip_vars(test_data_dir):
    import pymech.neksuite as ns

    fname = f"{test_data_dir}/nek/channel3D_0.f00001"

    field_all = ns.readnek(fname)
    field_skip_geom = ns.readnek(fname, skip_vars=("x", "y", "z"))
    field_skip_ux_uy = ns.readnek(fname, skip_vars=("ux", "uy"))

    for elem, elem_skip_geom, elem_skip_ux_uy in zip(
        field_all.elem, field_skip_geom.elem, field_skip_ux_uy.elem
    ):
        npt.assert_array_equal(elem.vel, elem_skip_geom.vel)
        npt.assert_array_equal(elem.pres, elem_skip_geom.pres)
        npt.assert_array_equal(elem.scal, elem_skip_geom.scal)
        npt.assert_array_equal(elem.pos, elem_skip_ux_uy.pos)
        npt.assert_array_equal(elem.pres, elem_skip_ux_uy.pres)
        npt.assert_array_equal(elem.scal, elem_skip_ux_uy.scal)
        with pytest.raises(AssertionError):
            npt.assert_array_equal(elem.pos, elem_skip_geom.pos)

        with pytest.raises(AssertionError):
            npt.assert_array_equal(elem.vel, elem_skip_ux_uy.vel)


def test_readnek_skip_scalars(test_data_dir):
    import pymech.neksuite as ns

    fname = f"{test_data_dir}/nek/stsabl0.f00001"
    field_all = ns.readnek(fname)
    field_skip = ns.readnek(fname, skip_vars=("s02, s04"))
    for elem, elem_skip in zip(field_all.elem, field_skip.elem):
        npt.assert_array_equal(elem.scal[0], elem_skip.scal[0])
        with pytest.raises(AssertionError):
            npt.assert_array_equal(elem.scal[1], elem_skip.scal[1])  # s02

        npt.assert_array_equal(elem.scal[2], elem_skip.scal[2])

        with pytest.raises(AssertionError):
            npt.assert_array_equal(elem.scal[3], elem_skip.scal[3])  # s04


def test_readrea(test_data_dir):
    import pymech.neksuite as ns

    fname = f"{test_data_dir}/nek/2D_section_R360.rea"
    field = ns.readrea(fname)

    assert field.lr1 == [2, 2, 1]
    assert field.ndim == 2
    assert field.nel == 1248
    assert abs(field.elem[0].pos[0][0][0][0] - 0.048383219999999998) < 1e-3
    assert abs(field.elem[887].curv[1, 0] - 1.21664) < 1e-3
    assert field.elem[887].ccurv[1] == "C"

    fname = f"{test_data_dir}/nek/m3j_bf_test.rea"
    field = ns.readrea(fname)
    assert field.elem[790].ccurv[0] == "m"
    assert abs(field.elem[790].curv[0][1] + 0.05258981) < 1e-7
    assert field.elem[0].bcs[0, 0][0] == "W"
    assert field.elem[0].bcs[0, 1][0] == "o"
    assert field.elem[0].bcs[0, 2][0] == "E"
    assert field.elem[0].bcs[0, 2][1] == 1
    assert field.elem[0].bcs[0, 2][2] == 3
    assert int(field.elem[0].bcs[0, 2][3]) == 2
    assert int(field.elem[0].bcs[0, 2][4]) == 1
    assert int(field.elem[799].bcs[1, 1][3]) == 790
    assert field.elem[799].bcs[1, 2][0] == "t"
    assert field.elem[799].bcs[1, 3][0] == "I"
    assert int(field.elem[799].bcs[2, 1][3]) == 790
    assert field.elem[799].bcs[2, 2][0] == "P"
    assert field.elem[799].bcs[2, 3][0] == "P"


def test_writerea(test_data_dir, tmpdir):
    import pymech.neksuite as ns

    fname = f"{test_data_dir}/nek/2D_section_R360.rea"
    field = ns.readrea(fname)

    fnamew = f"{tmpdir}/test.rea"
    status = ns.writerea(fnamew, field)

    assert status == 0

    fieldw = ns.readrea(fnamew)

    assert field.endian == fieldw.endian
    assert field.lr1 == fieldw.lr1
    assert field.ndim == fieldw.ndim
    assert field.nel == fieldw.nel
    assert field.wdsz == fieldw.wdsz
    assert (field.elem[0].pos[0][0][0][0] - fieldw.elem[0].pos[0][0][0][0]) < 1e-3
    assert abs(field.elem[887].curv[1, 0] - 1.21664) < 1e-3
    assert field.elem[887].ccurv[1] == "C"

    fname = f"{test_data_dir}/nek/m3j_bf_test.rea"
    fnamew = "test.rea"

    field = ns.readrea(fname)
    status = ns.writerea(fnamew, field)

    assert status == 0

    fieldw = ns.readrea(fnamew)

    assert fieldw.elem[790].ccurv[0] == "m"
    assert abs(fieldw.elem[790].curv[0][1] + 0.05258981) < 1e-7
    assert fieldw.elem[0].bcs[0, 0][0] == "W"
    assert fieldw.elem[0].bcs[0, 1][0] == "o"
    assert fieldw.elem[0].bcs[0, 2][0] == "E"
    assert fieldw.elem[0].bcs[0, 2][1] == 1
    assert fieldw.elem[0].bcs[0, 2][2] == 3
    assert int(fieldw.elem[0].bcs[0, 2][3]) == 2
    assert int(fieldw.elem[0].bcs[0, 2][4]) == 1
    assert int(field.elem[799].bcs[1, 1][3]) == 790
    assert fieldw.elem[799].bcs[1, 2][0] == "t"
    assert fieldw.elem[799].bcs[1, 3][0] == "I"
    assert int(fieldw.elem[799].bcs[2, 1][3]) == 790
    assert fieldw.elem[799].bcs[2, 2][0] == "P"
    assert fieldw.elem[799].bcs[2, 3][0] == "P"


def test_merge(test_data_dir):
    import pymech.neksuite as ns
    import copy

    fname = f"{test_data_dir}/nek/box3d.rea"
    mesh = ns.readrea(fname)
    mesh1 = copy.deepcopy(mesh)
    mesh2 = copy.deepcopy(mesh)
    mesh3 = copy.deepcopy(mesh)
    # mesh and mesh1 will be connected along the 'v' and 'O' BCs
    for el in mesh1.elem:
        el.pos[0, ...] = el.pos[0, ...] + 2
    # mesh and mesh2 will be connected along 'P' BCs
    for el in mesh2.elem:
        el.pos[1, ...] = el.pos[1, ...] + 2
    for el in mesh3.elem:
        el.pos[2, ...] = el.pos[2, ...] + 2
    n1 = mesh1.merge(mesh)
    n2 = mesh2.merge(mesh)
    n3 = mesh3.merge(mesh)
    assert mesh.check_connectivity()
    assert mesh1.check_connectivity()
    assert mesh2.check_connectivity()
    assert mesh3.check_connectivity()
    assert mesh1.nel == 2 * mesh.nel
    assert n1 == 9
    assert n2 == 9
    assert n3 == 9
    # check if the element/faces indices in the boundary conditions are right too, even if it may not matter
    assert mesh1.nbc > 0
    for ibc in range(mesh1.nbc):
        for (iel, el) in enumerate(mesh1.elem):
            for iface in range(6):
                assert el.bcs[ibc, iface][1] == iel + 1
                assert el.bcs[ibc, iface][2] == iface + 1


def test_readre2(test_data_dir):
    import pymech.neksuite as ns

    # The .re2 has been generated with reatore2 and contains the same data
    # except for the internal boundary conditions.
    # Assuming that `readrea` is correct, this checks id the .re2 file is read correctly too.
    #
    frea = f"{test_data_dir}/nek/2D_section_R360.rea"
    fre2 = f"{test_data_dir}/nek/2D_section_R360.re2"
    meshrea = ns.readrea(frea)
    meshre2 = ns.readre2(fre2)

    # remove the 'E' conditions from the .rea data
    for el in meshrea.elem:
        for iface in range(4):
            if el.bcs[0, iface][0] == "E":
                el.bcs[0, iface][0] = ""
                for j in range(1, 8):
                    el.bcs[0, iface][j] = 0

    assert meshre2.ndim == meshrea.ndim
    assert meshre2.nel == meshrea.nel
    assert meshre2.ncurv == meshrea.ncurv
    assert meshre2.nbc == meshrea.nbc
    assert meshre2.var == meshrea.var
    assert meshre2.lr1 == meshrea.lr1
    assert meshre2.wdsz == 8
    for (el, elw) in zip(meshrea.elem, meshre2.elem):
        npt.assert_allclose(elw.pos, el.pos)
        npt.assert_array_equal(elw.bcs, el.bcs)
        npt.assert_allclose(elw.curv, el.curv)
        npt.assert_array_equal(elw.ccurv, el.ccurv)


def test_readre2_3d(test_data_dir):
    import pymech.neksuite as ns

    # same test as test_readre2(), but with a 3D mesh.

    frea = f"{test_data_dir}/nek/box3d.rea"
    fre2 = f"{test_data_dir}/nek/box3d.re2"
    meshrea = ns.readrea(frea)
    meshre2 = ns.readre2(fre2)
    # remove the 'E' conditions from the .rea data
    for el in meshrea.elem:
        for iface in range(6):
            if el.bcs[0, iface][0] == "E":
                el.bcs[0, iface][0] = ""
                for j in range(1, 8):
                    el.bcs[0, iface][j] = 0

    assert meshre2.ndim == meshrea.ndim
    assert meshre2.nel == meshrea.nel
    assert meshre2.ncurv == meshrea.ncurv
    assert meshre2.nbc == meshrea.nbc
    assert meshre2.var == meshrea.var
    assert meshre2.lr1 == meshrea.lr1
    assert meshre2.wdsz == 8
    for (el, elw) in zip(meshrea.elem, meshre2.elem):
        npt.assert_allclose(elw.pos, el.pos)
        npt.assert_array_equal(elw.bcs, el.bcs)
        npt.assert_allclose(elw.curv, el.curv)
        npt.assert_array_equal(elw.ccurv, el.ccurv)


def test_writere2(test_data_dir, tmpdir):
    import pymech.neksuite as ns

    fin = f"{test_data_dir}/nek/2D_section_R360.re2"
    fout = f"{tmpdir}/test_1.re2"
    mesh = ns.readre2(fin)
    status = ns.writere2(fout, mesh)

    assert status == 0

    meshw = ns.readre2(fout)

    assert meshw.ndim == mesh.ndim
    assert meshw.nel == mesh.nel
    assert meshw.ncurv == mesh.ncurv
    assert meshw.nbc == mesh.nbc
    assert meshw.var == mesh.var
    assert meshw.lr1 == mesh.lr1
    assert meshw.wdsz == 8
    for (el, elw) in zip(mesh.elem, meshw.elem):
        npt.assert_array_equal(elw.pos, el.pos)
        npt.assert_array_equal(elw.bcs, el.bcs)
        npt.assert_array_equal(elw.curv, el.curv)
        npt.assert_array_equal(elw.ccurv, el.ccurv)


def test_writere2_3d(test_data_dir, tmpdir):
    import pymech.neksuite as ns

    fin = f"{test_data_dir}/nek/box3d.re2"
    fout = f"{tmpdir}/test_2.re2"
    mesh = ns.readre2(fin)
    status = ns.writere2(fout, mesh)

    assert status == 0

    meshw = ns.readre2(fout)

    assert meshw.ndim == mesh.ndim
    assert meshw.nel == mesh.nel
    assert meshw.ncurv == mesh.ncurv
    assert meshw.nbc == mesh.nbc
    assert meshw.var == mesh.var
    assert meshw.lr1 == mesh.lr1
    assert meshw.wdsz == 8
    for (el, elw) in zip(mesh.elem, meshw.elem):
        npt.assert_array_equal(elw.pos, el.pos)
        npt.assert_array_equal(elw.bcs, el.bcs)
        npt.assert_array_equal(elw.curv, el.curv)
        npt.assert_array_equal(elw.ccurv, el.ccurv)


def test_generate_internal_bcs(test_data_dir):
    import pymech.neksuite as ns
    import pymech.meshtools as mt

    # The rea and re2 meshes should be identical with the exception of internal boundary conditions.
    # The idea is to reconstruct the internal BCs of the re2 and compare with the .rea. They should be identical.
    frea = f"{test_data_dir}/nek/box3d.rea"
    fre2 = f"{test_data_dir}/nek/box3d.re2"
    meshrea = ns.readrea(frea)
    meshre2 = ns.readre2(fre2)
    nconnect = mt.generate_internal_bcs(meshre2)
    assert nconnect == 54  # This is a 3x3x3 box
    for (ela, el2) in zip(meshrea.elem, meshre2.elem):
        npt.assert_array_equal(el2.bcs, ela.bcs)
    assert meshre2.check_connectivity()


def test_delete_internal_bcs(test_data_dir):
    import pymech.neksuite as ns
    import pymech.meshtools as mt

    # The rea and re2 meshes should be identical with the exception of internal boundary conditions.
    frea = f"{test_data_dir}/nek/box3d.rea"
    fre2 = f"{test_data_dir}/nek/box3d.re2"
    meshrea = ns.readrea(frea)
    meshre2 = ns.readre2(fre2)
    ndelete = mt.delete_internal_bcs(meshrea)
    assert (
        ndelete == 108
    )  # This is a 3x3x3 box, and each connection is deleted twice, one for each connected element
    for (ela, el2) in zip(meshrea.elem, meshre2.elem):
        npt.assert_array_equal(el2.bcs, ela.bcs)
    assert meshrea.check_connectivity()


def test_extrude(test_data_dir):
    import pymech.neksuite as ns
    import pymech.meshtools as mt

    fname = f"{test_data_dir}/nek/2D_section_R360.re2"
    nz = 4
    z = np.linspace(-1, 1, nz + 1)
    mesh = ns.readre2(fname)
    mesh3D = mt.extrude(mesh, z)

    assert mesh3D.ndim == 3
    assert mesh3D.nel == mesh.nel * nz
    # curves duplicated on each side of each element
    assert mesh3D.ncurv == mesh.ncurv * nz * 2
    # check new periodic BCs in particular
    assert mesh3D.check_connectivity()


def test_extrude_refine(test_data_dir):
    import pymech.neksuite as ns
    import pymech.meshtools as mt
    from itertools import product

    fnameI = f"{test_data_dir}/nek/box2d.re2"
    mesh2D = ns.readre2(fnameI)
    mt.generate_internal_bcs(mesh2D)

    zmin = 0
    zmax = 6
    n = 16
    bc1 = ["P"]
    bc2 = ["P"]
    imesh_high = 0
    funpar = [0.5, 1.5]

    def fun_line(xpos, ypos, rlim):
        return ypos - rlim

    fun = [fun_line, fun_line]
    z = np.linspace(zmin, zmax, n + 1)

    # test both with and without internal connectivity
    mesh3D = mt.extrude_refine(
        mesh2D,
        z,
        bc1=bc1,
        bc2=bc2,
        fun=fun,
        funpar=funpar,
        imesh_high=imesh_high,
        internal_bcs=False,
    )
    assert mesh3D.check_connectivity()
    # check that we haven't introduced any dummy conditions
    for el, iface in product(mesh3D.elem, range(6)):
        assert el.bcs[0, iface][0] != "con"
        assert el.bcs[0, iface][0] != "E"

    mesh3D = mt.extrude_refine(
        mesh2D,
        z,
        bc1=bc1,
        bc2=bc2,
        fun=fun,
        funpar=funpar,
        imesh_high=imesh_high,
        internal_bcs=True,
    )
    for el, iface in product(mesh3D.elem, range(6)):
        assert el.bcs[0, iface][0] != "con"

    assert mesh3D.ndim == 3
    assert mesh3D.nel == 336
    assert mesh3D.check_connectivity()
    assert mesh3D.check_bcs_present()


def test_gen_circle(test_data_dir):
    import pymech.meshtools as mt

    # try a tiny mesh
    mesh = mt.gen_circle(1, 0.5, 2, 2)
    assert mesh.check_connectivity()
    assert mesh.check_bcs_present()
    assert mesh.nel == 20

    # one with ns > no
    mesh = mt.gen_circle(1, 0.5, 9, 2)
    assert mesh.check_connectivity()
    assert mesh.check_bcs_present()
    assert mesh.nel == 153

    # and a big one, without internal BCs
    mesh = mt.gen_circle(1, 0.1, 10, 200, internal_bcs=False)
    assert mesh.check_connectivity()
    assert mesh.nel == 8100


def test_cylinder(test_data_dir):
    import pymech.meshtools as mt
    import numpy as np

    # test making a cylinder using `gen_circle` and `extrude`
    # with a temperature field
    mesh = mt.gen_circle(1, 0.5, 9, 2, bc=["W", "I"])
    assert mesh.nbc == 2
    z = np.linspace(-1, 1, 5)
    # with default (periodic) boundary conditions
    mesh3D = mt.extrude(mesh, z)
    assert mesh3D.nbc == 2
    mesh3D.elem[0].bcs[1, 4][0] == "P"
    # with custom boundary conditions
    mesh3D = mt.extrude(mesh, z, bc1=["W", "t"], bc2=["W", "t"])
    assert mesh3D.elem[0].bcs[1, 4][0] == "t"


def test_gen_box(test_data_dir):
    import pymech.meshtools as mt

    # make a simple box and check that everything works fine
    box = mt.gen_box(4, 5, -1.0, 1.0, -1.0, 1.2)
    assert box.check_connectivity()
    assert box.nel == 20

    # try also with a temperature field and different boundary conditions
    box = mt.gen_box(
        4,
        5,
        -1.0,
        1.0,
        -1.0,
        1.0,
        var=[2, 2, 1, 1, 0],
        bcs_xmin=["v", "t"],
        bcs_xmax=["O", "I"],
        bcs_ymin=["W", "I"],
        bcs_ymax=["W", "I"],
    )
    assert box.check_connectivity()
    assert box.nbc == 2

<<<<<<< HEAD
def test_map2D(test_data_dir):
    import pymech.meshtools as mt

    # make a very twisted mesh and check that it ends up the way we want
    def mapping(x, y):
        print(x, y)
        return (2 * x + 0.2 * y + 0.1 * math.sin(math.pi * y), 1.2 * y - 0.1 * x - 0.2 * math.sin(2 * math.pi * x))

    n_centre = 5
    n_bl = 6
    s_param = 0.5
    radius = 1
    circle_mesh = mt.gen_circle(radius, s_param, n_centre, n_bl, var=[2, 2, 1, 1, 0], bc=['W', 'I'])
    circle_mesh = mt.map2D(circle_mesh, mapping)
    assert circle_mesh.check_connectivity()
    math.isclose(circle_mesh.elem[35].curv[0, 0], 1.4794589904304334)
    math.isclose(circle_mesh.elem[35].curv[3, 1], -0.2516125141385187)
    assert circle_mesh.elem[38].ccurv == ['m', 'm', 'm', 'm', '', '', '', '', '', '', '', '']
=======
>>>>>>> 91d92666

# ------------------------------------------------------------------------------
# test simson scripts
#
def test_readdns(test_data_dir):
    import pymech.simsonsuite as ss

    fname = f"{test_data_dir}/simson/channel3D_t10000v.u"
    field = ss.readdns(fname)

    assert field.endian == "little"
    assert field.istep == []
    assert field.lr1 == [48, 65, 48]
    assert field.ndim == 3
    assert field.nel == 1
    assert field.var == [3, 3, 0, 0, 0]
    assert field.wdsz == 8
    assert (field.time - 10000.439742009798) < 1e-3


def test_readplane(test_data_dir):
    import pymech.simsonsuite as ss

    fname = f"{test_data_dir}/simson/u.plane"
    x, d, nn, ndim = ss.readplane(fname)

    assert (x[0][1][0] - 0.06875) < 1e-3
    assert (d[0][1] - 0.0034688727137604305) < 1e-3
    assert nn[0] == 97.0
    assert nn[1] == 97.0
    assert ndim == 2<|MERGE_RESOLUTION|>--- conflicted
+++ resolved
@@ -593,7 +593,6 @@
     assert box.check_connectivity()
     assert box.nbc == 2
 
-<<<<<<< HEAD
 def test_map2D(test_data_dir):
     import pymech.meshtools as mt
 
@@ -612,8 +611,7 @@
     math.isclose(circle_mesh.elem[35].curv[0, 0], 1.4794589904304334)
     math.isclose(circle_mesh.elem[35].curv[3, 1], -0.2516125141385187)
     assert circle_mesh.elem[38].ccurv == ['m', 'm', 'm', 'm', '', '', '', '', '', '', '', '']
-=======
->>>>>>> 91d92666
+
 
 # ------------------------------------------------------------------------------
 # test simson scripts
